--- conflicted
+++ resolved
@@ -79,8 +79,6 @@
 
     Github = _Github
 
-
-<<<<<<< HEAD
 def _parse_event_issue(event_path: str) -> Optional[int]:
     if not event_path or not os.path.exists(event_path):
         return None
@@ -119,9 +117,7 @@
 
 
 def get_issue_context(dry_run: bool = False) -> tuple[Optional[int], Optional[str], Optional[str]]:
-=======
-def get_issue_context(dry_run: bool = False) -> tuple[int, Optional[str], Optional[str]]:
->>>>>>> 70d128c9
+
     """Return (issue_number, owner, repo_name).
 
     In non-dry-run mode we require GITHUB_REPOSITORY and an issue number. In
@@ -133,20 +129,8 @@
 
     # Default to the issue from the comment event (if available)
     issue_number: Optional[int] = None
-<<<<<<< HEAD
     issue_number = _parse_event_issue(os.environ.get("GITHUB_EVENT_PATH"))
 
-=======
-    event_name = os.environ.get("GITHUB_EVENT_NAME")
-    event_path = os.environ.get("GITHUB_EVENT_PATH")
-    if event_name and event_path and os.path.exists(event_path):
-        with open(event_path, "r", encoding="utf-8") as f:
-            event = json.load(f)
-        if event.get("issue") and event["issue"].get("number"):
-            issue_number = int(event["issue"]["number"])
-
-    # allow manual override via input
->>>>>>> 70d128c9
     if not issue_number:
         try:
             issue_number = int(os.environ.get("ISSUE_NUMBER", "0")) or None
@@ -276,12 +260,10 @@
     else:
         out_dir = os.path.join(os.getcwd(), "tmp", "ai-plan-dryrun")
         os.makedirs(out_dir, exist_ok=True)
-<<<<<<< HEAD
+        
         file_issue_part = f"{issue_number}" if issue_number != 0 else "unknown"
         out_file = os.path.join(out_dir, f"issue-{file_issue_part}-plan.txt")
-=======
-        out_file = os.path.join(out_dir, f"issue-{issue_number}-plan.txt")
->>>>>>> 70d128c9
+
         with open(out_file, "w", encoding="utf-8") as f:
             f.write(comment)
         print(f"DRY-RUN: wrote plan to {out_file}")
